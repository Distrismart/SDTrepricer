--- conflicted
+++ resolved
@@ -30,17 +30,13 @@
 
 
 class RepricingProfile(Base):
-<<<<<<< HEAD
     """Reusable repricing strategy configuration."""
-=======
-    """Reusable configuration buckets for repricing behaviour."""
->>>>>>> 25518b67
+
 
     __tablename__ = "repricing_profiles"
 
     id: Mapped[int] = mapped_column(primary_key=True)
     name: Mapped[str] = mapped_column(String(64), unique=True, nullable=False)
-<<<<<<< HEAD
     frequency_minutes: Mapped[int] = mapped_column(Integer, nullable=False, default=60)
     aggressiveness: Mapped[dict[str, object]] = mapped_column(JSON, default=dict)
     price_change_limit_percent: Mapped[Decimal] = mapped_column(Numeric(5, 2), default=Decimal("20.00"))
@@ -50,13 +46,7 @@
     created_at: Mapped[datetime] = mapped_column(DateTime(timezone=True), default=datetime.utcnow)
 
     skus: Mapped[list["Sku"]] = relationship("Sku", back_populates="profile")
-=======
-    step_up_type: Mapped[str | None] = mapped_column(String(16))
-    step_up_value: Mapped[Decimal | None] = mapped_column(Numeric(12, 2))
-    step_up_interval_hours: Mapped[int | None] = mapped_column(Integer)
 
-    skus: Mapped[list["Sku"]] = relationship("Sku", back_populates="repricing_profile")
->>>>>>> 25518b67
 
 
 class Sku(Base):
@@ -86,13 +76,9 @@
     )
 
     marketplace: Mapped["Marketplace"] = relationship("Marketplace", back_populates="skus")
-<<<<<<< HEAD
+
     profile: Mapped[RepricingProfile | None] = relationship("RepricingProfile", back_populates="skus")
-=======
-    repricing_profile: Mapped[RepricingProfile | None] = relationship(
-        "RepricingProfile", back_populates="skus"
-    )
->>>>>>> 25518b67
+
     price_events: Mapped[list["PriceEvent"]] = relationship(
         "PriceEvent", back_populates="sku", cascade="all, delete-orphan"
     )
@@ -150,13 +136,10 @@
     created_at: Mapped[datetime] = mapped_column(DateTime(timezone=True), default=datetime.utcnow)
     message: Mapped[str] = mapped_column(Text, nullable=False)
     severity: Mapped[str] = mapped_column(String(16), default=AlertSeverity.INFO.value)
-<<<<<<< HEAD
     metadata_payload: Mapped[dict[str, object] | None] = mapped_column(
         "metadata", JSON, nullable=True
     )
-=======
-    metadata_payload: Mapped[dict[str, object] | None] = mapped_column("metadata", JSON, nullable=True)
->>>>>>> 25518b67
+
     acknowledged: Mapped[bool] = mapped_column(Boolean, default=False)
 
 
