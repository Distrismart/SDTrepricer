"""Pydantic schemas for API responses and requests."""

from __future__ import annotations

from datetime import datetime
from decimal import Decimal
from typing import Any, Literal

from pydantic import BaseModel, Field


class MarketplaceMetrics(BaseModel):
    """Metrics for a marketplace."""

    code: str
    name: str
    buy_box_skus: int
    total_skus: int
    buy_box_percentage: float = Field(..., description="Current buy box win percentage")


class SystemHealth(BaseModel):
    """Health check payload."""

    status: str
    timestamp: datetime
    details: dict[str, Any] = Field(default_factory=dict)


class AlertPayload(BaseModel):
    """Alert details for UI."""

    id: int
    message: str
    severity: str
    created_at: datetime
    acknowledged: bool
    metadata: dict[str, Any] | None = None


class RepricerSettings(BaseModel):
    """Repricer configurable options."""

    max_price_change_percent: float
<<<<<<< HEAD
    step_up_type: Literal["percentage", "absolute"]
    step_up_value: float
    step_up_interval_hours: float
=======
    step_up_percentage: float
    step_up_interval_hours: int
>>>>>>> 9e577da2
    test_mode: bool


class SimulatedPriceOutcome(BaseModel):
    """Preview of a simulated price change while in test mode."""

    sku: str
    marketplace_code: str
    created_at: datetime
    old_price: Decimal | None
    new_price: Decimal | None
    old_business_price: Decimal | None = None
    new_business_price: Decimal | None = None
    context: dict[str, Any] | None = None


class ManualRepriceRequest(BaseModel):
    """Payload to trigger manual repricing of SKUs."""

    marketplace_code: str
    skus: list[str]


class ManualPriceUpdate(BaseModel):
    """Manual price update via UI."""

    marketplace_code: str
    sku: str
    price: Decimal
    business_price: Decimal | None = None


class BulkFeedUploadResponse(BaseModel):
    """Response for manual feed upload."""

    feed_id: str
    submitted_at: datetime
    status: str


class DashboardPayload(BaseModel):
    """Combined payload for the dashboard."""

    metrics: list[MarketplaceMetrics]
    health: SystemHealth
    alerts: list[AlertPayload]
    settings: RepricerSettings
    simulated_events: list[SimulatedPriceOutcome] = Field(default_factory=list)<|MERGE_RESOLUTION|>--- conflicted
+++ resolved
@@ -42,14 +42,10 @@
     """Repricer configurable options."""
 
     max_price_change_percent: float
-<<<<<<< HEAD
+
     step_up_type: Literal["percentage", "absolute"]
     step_up_value: float
     step_up_interval_hours: float
-=======
-    step_up_percentage: float
-    step_up_interval_hours: int
->>>>>>> 9e577da2
     test_mode: bool
 
 
