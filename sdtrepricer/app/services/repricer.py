--- conflicted
+++ resolved
@@ -302,13 +302,10 @@
                     AlertSeverity.WARNING,
                 )
             try:
-<<<<<<< HEAD
                 floor_map = {
                     record.sku: record for record in self.ftp_loader.load(marketplace_code)
                 }
-=======
-                floor_map = {record.sku: record for record in self.ftp_loader.load(marketplace_code)}
->>>>>>> 9e577da2
+
             except FileNotFoundError:
                 await create_alert(
                     self.session,
@@ -327,7 +324,7 @@
                         price=offer.price,
                         is_buy_box=offer.is_buy_box,
                         fulfillment_type=offer.fulfillment_type,
-<<<<<<< HEAD
+
                     )
                     for offer in offers
                 ]
@@ -354,28 +351,7 @@
                     floor,
                     **overrides,
                 )
-=======
-                    )
-                    for offer in offers
-                ]
-                for asin, offers in uploaded_offers.items()
-            }
-            for sku in skus:
-                result["processed"] += 1
-                floor = floor_map.get(sku.sku)
-                if not floor:
-                    logger.warning("Missing floor price for %s", sku.sku)
-                    result["errors"] += 1
-                    await create_alert(
-                        self.session,
-                        f"Missing floor price for SKU {sku.sku}",
-                        AlertSeverity.WARNING,
-                        {"marketplace": marketplace_code},
-                    )
-                    continue
-                offers = offer_map.get(sku.asin, [])
-                computation = self.strategy.determine_price(sku, offers, floor)
->>>>>>> 9e577da2
+
                 await self._apply_price(computation, marketplace, True, offers)
                 if computation.new_price is not None:
                     result["updated"] += 1
@@ -406,7 +382,7 @@
                                 {"marketplace": marketplace_code},
                             )
                             continue
-<<<<<<< HEAD
+
                         overrides = self._step_up_overrides(sku)
                         computation = self.strategy.determine_price(
                             sku,
@@ -420,12 +396,7 @@
                             False,
                             offers.get(sku.asin, []),
                         )
-=======
-                        computation = self.strategy.determine_price(
-                            sku, offers.get(sku.asin, []), floor
-                        )
-                        await self._apply_price(computation, marketplace, False, offers.get(sku.asin, []))
->>>>>>> 9e577da2
+
                         if computation.new_price is not None:
                             result["updated"] += 1
         run.completed_at = datetime.utcnow()
